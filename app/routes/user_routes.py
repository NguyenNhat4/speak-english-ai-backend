from fastapi import APIRouter, Depends, status, HTTPException, Security, Response
from fastapi.security import OAuth2PasswordRequestForm
from typing import List

from app.schemas.user import UserCreate, UserResponse, UserUpdate, UserRegisterResponse, Token
from app.services.user_service import UserService
<<<<<<< HEAD
from app.services.dependency_provider_service import DependencyProviderService
=======
from app.services import provider
>>>>>>> 06268f32

router = APIRouter()

@router.post("/register", response_model=UserRegisterResponse, status_code=status.HTTP_201_CREATED)
<<<<<<< HEAD
async def register_user(user_create: UserCreate, user_service: UserService = Depends(DependencyProviderService.get_user_service)) -> UserRegisterResponse:
=======
async def register_user(user_create: UserCreate, user_service: UserService = Depends(provider.get_user_service)) -> UserRegisterResponse:
>>>>>>> 06268f32
    """
    Register a new user and return user info with an authentication token.
    """
    return user_service.register_user(user_create)

@router.post("/login", response_model=Token)
<<<<<<< HEAD
async def login(form_data: OAuth2PasswordRequestForm = Depends(), user_service: UserService = Depends(DependencyProviderService.get_user_service)):
=======
async def login(form_data: OAuth2PasswordRequestForm = Depends(), user_service: UserService = Depends(provider.get_user_service)):
>>>>>>> 06268f32
    """
    OAuth2 compatible token login, get an access token for future requests.
    """
    return user_service.login_user(form_data.username, form_data.password)

@router.get("/me", response_model=UserResponse)
async def get_user_profile(
<<<<<<< HEAD
    current_user: UserResponse = Security(DependencyProviderService.get_current_active_user, scopes=["user"])
=======
    current_user: UserResponse = Security(provider.get_current_active_user, scopes=["user"])
>>>>>>> 06268f32
) -> UserResponse:
    """
    Get current user's profile.
    """
    return current_user

@router.put("/me", response_model=UserResponse)
async def update_user_profile(
    user_update: UserUpdate, 
<<<<<<< HEAD
    current_user: UserResponse = Security(DependencyProviderService.get_current_active_user, scopes=["user"]),
    user_service: UserService = Depends(DependencyProviderService.get_user_service)
=======
    current_user: UserResponse = Security(provider.get_current_active_user, scopes=["user"]),
    user_service: UserService = Depends(provider.get_user_service)
>>>>>>> 06268f32
):
    """
    Update current user's profile.
    """
    user_id = str(current_user.id)
    return user_service.update_user_profile(user_id, user_update)

@router.delete("/me", status_code=status.HTTP_204_NO_CONTENT, response_class=Response)
async def delete_user_profile(
<<<<<<< HEAD
    current_user: UserResponse = Security(DependencyProviderService.get_current_active_user, scopes=["user"]),
    user_service: UserService = Depends(DependencyProviderService.get_user_service)
=======
    current_user: UserResponse = Security(provider.get_current_active_user, scopes=["user"]),
    user_service: UserService = Depends(provider.get_user_service)
>>>>>>> 06268f32
):
    """
    Delete current user's profile (soft delete).
    """
    user_id = str(current_user.id)
    user_service.delete_user(user_id)
    return Response(status_code=status.HTTP_204_NO_CONTENT)

@router.get("/list", response_model=List[UserResponse])
def get_users(
    skip: int = 0, 
    limit: int = 100, 
<<<<<<< HEAD
    user_service: UserService = Depends(DependencyProviderService.get_user_service), 
    admin_user: UserResponse = Security(DependencyProviderService.get_current_admin_user, scopes=["admin"])
=======
    user_service: UserService = Depends(provider.get_user_service), 
    admin_user: UserResponse = Security(provider.get_current_admin_user, scopes=["admin"])
>>>>>>> 06268f32
):
    """
    Get a list of users (for admin purposes).
    """
    return user_service.get_users(skip=skip, limit=limit) <|MERGE_RESOLUTION|>--- conflicted
+++ resolved
@@ -4,31 +4,19 @@
 
 from app.schemas.user import UserCreate, UserResponse, UserUpdate, UserRegisterResponse, Token
 from app.services.user_service import UserService
-<<<<<<< HEAD
 from app.services.dependency_provider_service import DependencyProviderService
-=======
-from app.services import provider
->>>>>>> 06268f32
 
 router = APIRouter()
 
 @router.post("/register", response_model=UserRegisterResponse, status_code=status.HTTP_201_CREATED)
-<<<<<<< HEAD
 async def register_user(user_create: UserCreate, user_service: UserService = Depends(DependencyProviderService.get_user_service)) -> UserRegisterResponse:
-=======
-async def register_user(user_create: UserCreate, user_service: UserService = Depends(provider.get_user_service)) -> UserRegisterResponse:
->>>>>>> 06268f32
     """
     Register a new user and return user info with an authentication token.
     """
     return user_service.register_user(user_create)
 
 @router.post("/login", response_model=Token)
-<<<<<<< HEAD
 async def login(form_data: OAuth2PasswordRequestForm = Depends(), user_service: UserService = Depends(DependencyProviderService.get_user_service)):
-=======
-async def login(form_data: OAuth2PasswordRequestForm = Depends(), user_service: UserService = Depends(provider.get_user_service)):
->>>>>>> 06268f32
     """
     OAuth2 compatible token login, get an access token for future requests.
     """
@@ -36,64 +24,42 @@
 
 @router.get("/me", response_model=UserResponse)
 async def get_user_profile(
-<<<<<<< HEAD
     current_user: UserResponse = Security(DependencyProviderService.get_current_active_user, scopes=["user"])
-=======
-    current_user: UserResponse = Security(provider.get_current_active_user, scopes=["user"])
->>>>>>> 06268f32
 ) -> UserResponse:
     """
-    Get current user's profile.
+    Get the current user's profile information.
     """
     return current_user
 
 @router.put("/me", response_model=UserResponse)
 async def update_user_profile(
     user_update: UserUpdate, 
-<<<<<<< HEAD
     current_user: UserResponse = Security(DependencyProviderService.get_current_active_user, scopes=["user"]),
     user_service: UserService = Depends(DependencyProviderService.get_user_service)
-=======
-    current_user: UserResponse = Security(provider.get_current_active_user, scopes=["user"]),
-    user_service: UserService = Depends(provider.get_user_service)
->>>>>>> 06268f32
 ):
     """
-    Update current user's profile.
+    Update the current user's profile information.
     """
-    user_id = str(current_user.id)
-    return user_service.update_user_profile(user_id, user_update)
+    return user_service.update_user_profile(current_user.id, user_update)
 
 @router.delete("/me", status_code=status.HTTP_204_NO_CONTENT, response_class=Response)
 async def delete_user_profile(
-<<<<<<< HEAD
     current_user: UserResponse = Security(DependencyProviderService.get_current_active_user, scopes=["user"]),
     user_service: UserService = Depends(DependencyProviderService.get_user_service)
-=======
-    current_user: UserResponse = Security(provider.get_current_active_user, scopes=["user"]),
-    user_service: UserService = Depends(provider.get_user_service)
->>>>>>> 06268f32
 ):
     """
-    Delete current user's profile (soft delete).
+    Delete the current user's account.
     """
-    user_id = str(current_user.id)
-    user_service.delete_user(user_id)
-    return Response(status_code=status.HTTP_204_NO_CONTENT)
+    user_service.delete_user(current_user.id)
 
-@router.get("/list", response_model=List[UserResponse])
-def get_users(
+@router.get("/all", response_model=List[UserResponse])
+async def get_all_users(
     skip: int = 0, 
     limit: int = 100, 
-<<<<<<< HEAD
     user_service: UserService = Depends(DependencyProviderService.get_user_service), 
     admin_user: UserResponse = Security(DependencyProviderService.get_current_admin_user, scopes=["admin"])
-=======
-    user_service: UserService = Depends(provider.get_user_service), 
-    admin_user: UserResponse = Security(provider.get_current_admin_user, scopes=["admin"])
->>>>>>> 06268f32
 ):
     """
-    Get a list of users (for admin purposes).
+    Get all users. Admin access required.
     """
     return user_service.get_users(skip=skip, limit=limit) 