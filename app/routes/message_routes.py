--- conflicted
+++ resolved
@@ -6,29 +6,20 @@
 from app.services.message_service import MessageService
 from app.services.user_service import UserService
 from app.services.orchestration_service import OrchestrationService
-<<<<<<< HEAD
 from app.services.dependency_provider_service import DependencyProviderService
-=======
-from app.services import provider
->>>>>>> 06268f32
 
 router = APIRouter(
+    prefix="/messages",
     tags=["messages"]
 )
 
-@router.post("/conversations/{conversation_id}/messages", response_model=Dict[str, Any])
-async def add_message_and_get_response(
+@router.post("/conversations/{conversation_id}/audio/{audio_id}", response_model=MessageResponse)
+def create_message_from_audio(
     conversation_id: str,
     audio_id: str,
-<<<<<<< HEAD
     current_user: UserResponse = Security(DependencyProviderService.get_current_active_user, scopes=["user"]),
     background_tasks: BackgroundTasks = BackgroundTasks(),
     orchestration_service: OrchestrationService = Depends(DependencyProviderService.get_orchestration_service),
-=======
-    current_user: UserResponse = Security(provider.get_current_active_user, scopes=["user"]),
-    background_tasks: BackgroundTasks = BackgroundTasks(),
-    orchestration_service: OrchestrationService = Depends(provider.get_orchestration_service),
->>>>>>> 06268f32
 ):
     """
     Process a user's spoken message, add it to the conversation, and get an AI response.
@@ -39,42 +30,30 @@
         conversation_id, audio_id, user_id, background_tasks
     )
 
-@router.get("/conversations/{conversation_id}/messages", response_model=List[MessageResponse])
+@router.get("/conversations/{conversation_id}", response_model=List[MessageResponse])
 def get_conversation_messages(
     conversation_id: str,
-<<<<<<< HEAD
     message_service: MessageService = Depends(DependencyProviderService.get_message_service)
-=======
-    message_service: MessageService = Depends(provider.get_message_service)
->>>>>>> 06268f32
 ):
     """
     Get all messages for a specific conversation.
     """
     return message_service.get_messages_by_conversation(conversation_id)
 
-@router.get("/messages/{message_id}", response_model=MessageResponse)
+@router.get("/{message_id}", response_model=MessageResponse)
 def get_message(
     message_id: str,
-<<<<<<< HEAD
     message_service: MessageService = Depends(DependencyProviderService.get_message_service)
-=======
-    message_service: MessageService = Depends(provider.get_message_service)
->>>>>>> 06268f32
 ):
     """
     Get a specific message by its ID.
     """
     return message_service.get_message(message_id)
 
-@router.delete("/messages/{message_id}", status_code=status.HTTP_204_NO_CONTENT)
+@router.delete("/{message_id}", status_code=status.HTTP_204_NO_CONTENT)
 def delete_message(
     message_id: str,
-<<<<<<< HEAD
     message_service: MessageService = Depends(DependencyProviderService.get_message_service)
-=======
-    message_service: MessageService = Depends(provider.get_message_service)
->>>>>>> 06268f32
 ):
     """
     Delete a message.
@@ -82,14 +61,10 @@
     message_service.delete_message(message_id)
     return None
 
-@router.get("/messages/{message_id}/feedback", response_model=dict)
+@router.get("/{message_id}/feedback", response_model=dict)
 def get_message_feedback(
     message_id: str,
-<<<<<<< HEAD
     message_service: MessageService = Depends(DependencyProviderService.get_message_service)
-=======
-    message_service: MessageService = Depends(provider.get_message_service)
->>>>>>> 06268f32
 ):
     """
     Get user-friendly feedback for a specific message.
